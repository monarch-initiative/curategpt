--- conflicted
+++ resolved
@@ -1756,35 +1756,6 @@
         chatbot = ChatAgent(db, extractor=extractor, knowledge_source_collection=collection)
     ea = EvidenceAgent(chat_agent=chatbot)
     if Path(query).exists():
-<<<<<<< HEAD
-        logging.info(f"Testing if query is a file: {query}")
-        parsed_obj = list(yaml.safe_load_all(open(query)))
-        if isinstance(parsed_obj, list):
-            objs = parsed_obj
-        else:
-            objs = [parsed_obj]
-        logging.info(f"Loaded {len(objs)} objects from {query}")
-        if select:
-            logging.info(f"Selecting objects using {select}")
-            # TODO: DRY
-            import jsonpath_ng as jp
-            path_expr = jp.parse(select)
-            new_objs = []
-            for obj in objs:
-                for match in path_expr.find(obj):
-                    logging.debug(f"Match: {match.value}")
-                    if isinstance(match.value, list):
-                        new_objs.extend(match.value)
-                    else:
-                        new_objs.append(match.value)
-            objs = new_objs
-            logging.info(f"New {len(objs)} objects from {select}")
-        for obj in objs:
-            enhanced_obj = ea.find_evidence_complex(obj)
-            print("---")
-            print(yaml.dump(enhanced_obj, sort_keys=False), flush=True)
-        return
-=======
         try:
             logging.info(f"Testing if query is a file: {query}")
             parsed_obj = list(yaml.safe_load_all(open(query)))
@@ -1816,7 +1787,6 @@
             return
         except Exception as ex:
             print(f"Error reading {query}: {ex}")
->>>>>>> 244e39d3
     logging.info(f"Query: {query}")
     response = ea.find_evidence_simple(query)
     print(yaml.dump(response, sort_keys=False))
